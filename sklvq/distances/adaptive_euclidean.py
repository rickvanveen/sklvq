from . import DistanceBaseClass

import numpy as np
import scipy as sp

from typing import TYPE_CHECKING

if TYPE_CHECKING:
    from sklvq.models import LVQClassifier


class AdaptiveEuclidean(DistanceBaseClass):
<<<<<<< HEAD

    def __call__(self, data: np.ndarray, model: 'LVQClassifier') -> np.ndarray:
=======
    def __call__(self, data: np.ndarray, model: "LVQClassifier") -> np.ndarray:
>>>>>>> 1c719dcc
        """ Implements a weighted variant of the euclidean distance:
            .. math::
                d^{\\Lambda}(w, x) = \\sqrt{(x - w)^T \\Lambda (x - w)}

        .. note::
            Uses scipy.spatial.distance.cdist, see scipy documentation for more detail.

        Parameters
        ----------
        data : ndarray
            A matrix containing the samples on the rows.
        model : LVQClassifier
            In principle, any LVQClassifier that calls it's matrix omega.
            Specifically here, GMLVQClassifier.

        Returns
        -------
        ndarray
            The adaptive squared euclidean distance for every sample to every prototype stored row-wise.
        """
<<<<<<< HEAD
        return sp.spatial.distance.cdist(data, model.prototypes_, 'mahalanobis',
                                         VI=model.omega_.T.dot(model.omega_))

    def gradient(self, data: np.ndarray, model: 'LVQClassifier', i_prototype: int) -> np.ndarray:
=======
        return sp.spatial.distance.cdist(
            data, model.prototypes_, "mahalanobis", VI=model.omega_.T.dot(model.omega_)
        )

    def gradient(
        self, data: np.ndarray, model: "LVQClassifier", i_prototype: int
    ) -> np.ndarray:
>>>>>>> 1c719dcc
        pass<|MERGE_RESOLUTION|>--- conflicted
+++ resolved
@@ -10,12 +10,7 @@
 
 
 class AdaptiveEuclidean(DistanceBaseClass):
-<<<<<<< HEAD
-
-    def __call__(self, data: np.ndarray, model: 'LVQClassifier') -> np.ndarray:
-=======
     def __call__(self, data: np.ndarray, model: "LVQClassifier") -> np.ndarray:
->>>>>>> 1c719dcc
         """ Implements a weighted variant of the euclidean distance:
             .. math::
                 d^{\\Lambda}(w, x) = \\sqrt{(x - w)^T \\Lambda (x - w)}
@@ -36,12 +31,6 @@
         ndarray
             The adaptive squared euclidean distance for every sample to every prototype stored row-wise.
         """
-<<<<<<< HEAD
-        return sp.spatial.distance.cdist(data, model.prototypes_, 'mahalanobis',
-                                         VI=model.omega_.T.dot(model.omega_))
-
-    def gradient(self, data: np.ndarray, model: 'LVQClassifier', i_prototype: int) -> np.ndarray:
-=======
         return sp.spatial.distance.cdist(
             data, model.prototypes_, "mahalanobis", VI=model.omega_.T.dot(model.omega_)
         )
@@ -49,5 +38,4 @@
     def gradient(
         self, data: np.ndarray, model: "LVQClassifier", i_prototype: int
     ) -> np.ndarray:
->>>>>>> 1c719dcc
         pass