from . import LVQClassifier

import numpy as np
from sklearn.utils.validation import check_is_fitted, check_array

from sklvq import activations, discriminants, objectives
from sklvq.objectives import GeneralizedLearningObjective

from typing import Tuple
<<<<<<< HEAD
ModelParamsType = Tuple[np.ndarray, np.ndarray]

=======

ModelParamsType = Tuple[np.ndarray, np.ndarray]

>>>>>>> e137efd8
# TODO: Local variant
# TODO: Transform function sklearn


class GMLVQClassifier(LVQClassifier):

    def __init__(self,
                 distance_type='adaptive-squared-euclidean', distance_params=None,
                 activation_type='identity', activation_params=None,
                 discriminant_type='relative-distance', discriminant_params=None,
                 solver_type='steepest-gradient-descent', solver_params=None, verbose=False,
                 prototypes=None, prototypes_per_class=1, omega=None, random_state=None):
        self.activation_type = activation_type
        self.activation_params = activation_params
        self.discriminant_type = discriminant_type
        self.discriminant_params = discriminant_params
        self.omega = omega
        self.verbose = verbose

        super(GMLVQClassifier, self).__init__(distance_type, distance_params,
                                              solver_type, solver_params,
                                              prototypes_per_class, prototypes, random_state)

    # Get's called in fit.
    def initialize(self, data, labels):
        """ . """
        if self.omega is None:
            self.omega_ = np.eye(data.shape[1])
        else:
            self.omega_ = self.omega

        self.omega_ = self._normalise_omega(self.omega_)
<<<<<<< HEAD
=======

>>>>>>> e137efd8
        self._number_of_params = 2

        # Depends also on local (per class/prototype) global omega # TODO: implement local per class and prototype
        self.variables_size_ = self.prototypes_.size + self.omega_.size

        activation = activations.grab(self.activation_type,
                                      self.activation_params)

        discriminant = discriminants.grab(self.discriminant_type,
                                          self.discriminant_params)

        objective = GeneralizedLearningObjective(activation=activation,
                                                 discriminant=discriminant)

        return objective

    def set_model_params(self, model_params: ModelParamsType) -> None:
<<<<<<< HEAD

        (self.prototypes_, omega) = model_params
        self.omega_ = self._normalise_omega(omega)


    def get_model_params(self) -> ModelParamsType:
        return self.prototypes_, self.omega_


    def to_params(self, variables: np.ndarray) -> ModelParamsType:
        # First part of the variables are the prototypes
        prototype_indices = range(self.prototypes_.size)

        # Second part are the omegas
        omega_indices = range(self.prototypes_.size, variables.size)

=======
        (self.prototypes_, omega) = model_params
        self.omega_ = self._normalise_omega(omega)


    def get_model_params(self) -> ModelParamsType:
        return self.prototypes_, self.omega_

    def to_params(self, variables: np.ndarray) -> ModelParamsType:
        # First part of the variables are the prototypes
        prototype_indices = range(self.prototypes_.size)

        # Second part are the omegas
        omega_indices = range(self.prototypes_.size, variables.size)

>>>>>>> e137efd8
        # Return tuple of correctly reshaped prototypes and omegas
        return (np.reshape(np.take(variables, prototype_indices), self.prototypes_.shape),
                np.reshape(np.take(variables, omega_indices), self.omega_.shape))

    @staticmethod
    def _normalise_omega(omega: np.ndarray) -> np.ndarray:
        return omega / np.sqrt(np.sum(np.diagonal(omega.T.dot(omega))))

    @staticmethod
    def normalize_params(model_params: ModelParamsType) -> ModelParamsType:
        (prototypes, omega) = model_params
        normalized_prototypes = prototypes / np.linalg.norm(prototypes, axis=1, keepdims=True)
        normalized_omega = GMLVQClassifier._normalise_omega(omega)
        return (normalized_prototypes,
                normalized_omega)

    def fit_transform(self, data: np.ndarray, y: np.ndarray) -> np.ndarray:
        return self.fit(data, y).transform(data)

    def transform(self, data: np.ndarray) -> np.ndarray:
        data = check_array(data)

        check_is_fitted(self)

        lambda_ = self.omega_.T.dot(self.omega_)
        # TODO: SVD for stability? and SVD flip for stable direction?
        eigvalues, eigenvectors = np.linalg.eig(lambda_)
        sorted_ii = np.argsort(eigvalues)[::-1]
        eigenvectors = eigenvectors[:, sorted_ii]

        # data_new = data.dot(np.sqrt(eigvalues) * eigenvectors)
        data_new = data.dot(eigenvectors)

        return data_new

<<<<<<< HEAD
=======
    # def predict(self, X):
    #     D = self.decision_function(X)
    #     return self.classes_[np.argmax(D, axis=1)]
    # return self.prototypes_labels_.take(self.distance_(data, self).argmin(axis=1))

    # array-like of shape (n_samples,) or (n_samples, n_classes)
    #         Target scores. In the binary and multilabel cases, these can be either
    #         probability estimates or non-thresholded decision values (as returned
    #         by `decision_function` on some classifiers). In the multiclass case,
    #         these must be probability estimates which sum to 1. The binary
    #         case expects a shape (n_samples,), and the scores must be the scores of
    #         the class with the greater label. The multiclass and multilabel
    #         cases expect a shape (n_samples, n_classes). In the multiclass case,
    #         the order of the class scores must correspond to the order of
    #         ``labels``, if provided, or else to the numerical or lexicographical
    #         order of the labels in ``y_true``.
>>>>>>> e137efd8

    def dist_function(self, data):
        # SciKit-learn list of checked params before predict
        check_is_fitted(self)

        # Input validation
        data = check_array(data)

        distances = self.distance_(data, self)
        min_args = np.argsort(distances, axis=1)

        winner = distances[list(range(0, distances.shape[0])), min_args[:, 0]]
        runner_up = distances[list(range(0, distances.shape[0])), min_args[:, 1]]

        return np.abs(winner - runner_up) / (
                    2 * np.linalg.norm(self.prototypes_[min_args[:, 0], :] - self.prototypes_[min_args[:, 1], :]) ** 2)

    def rel_dist_function(self, data):
        # SciKit-learn list of checked params before predict
        check_is_fitted(self)

        # Input validation
        data = check_array(data)

        distances = np.sort(self.distance_(data, self))

        winner = distances[:, 0]
        runner_up = distances[:, 1]

        return (runner_up - winner) / (winner + runner_up)

    def d_plus_function(self, data):
        # SciKit-learn list of checked params before predict
        check_is_fitted(self)

        # Input validation
        data = check_array(data)

        distances = np.sort(self.distance_(data, self))

        winner = distances[:, 0]

        return -1 * winner

    @staticmethod
    def mul_params(model_params: ModelParamsType, other: Tuple[int, float, np.ndarray]) -> ModelParamsType:
        (prots, omegs) = model_params
        if isinstance(other, np.ndarray):
            if other.size >= 2:
                return (prots * other[0],
                        omegs * other[1])
        # Scalar int or float
        return (prots * other,
                omegs * other)<|MERGE_RESOLUTION|>--- conflicted
+++ resolved
@@ -7,14 +7,8 @@
 from sklvq.objectives import GeneralizedLearningObjective
 
 from typing import Tuple
-<<<<<<< HEAD
 ModelParamsType = Tuple[np.ndarray, np.ndarray]
 
-=======
-
-ModelParamsType = Tuple[np.ndarray, np.ndarray]
-
->>>>>>> e137efd8
 # TODO: Local variant
 # TODO: Transform function sklearn
 
@@ -47,10 +41,7 @@
             self.omega_ = self.omega
 
         self.omega_ = self._normalise_omega(self.omega_)
-<<<<<<< HEAD
-=======
 
->>>>>>> e137efd8
         self._number_of_params = 2
 
         # Depends also on local (per class/prototype) global omega # TODO: implement local per class and prototype
@@ -68,8 +59,6 @@
         return objective
 
     def set_model_params(self, model_params: ModelParamsType) -> None:
-<<<<<<< HEAD
-
         (self.prototypes_, omega) = model_params
         self.omega_ = self._normalise_omega(omega)
 
@@ -85,22 +74,6 @@
         # Second part are the omegas
         omega_indices = range(self.prototypes_.size, variables.size)
 
-=======
-        (self.prototypes_, omega) = model_params
-        self.omega_ = self._normalise_omega(omega)
-
-
-    def get_model_params(self) -> ModelParamsType:
-        return self.prototypes_, self.omega_
-
-    def to_params(self, variables: np.ndarray) -> ModelParamsType:
-        # First part of the variables are the prototypes
-        prototype_indices = range(self.prototypes_.size)
-
-        # Second part are the omegas
-        omega_indices = range(self.prototypes_.size, variables.size)
-
->>>>>>> e137efd8
         # Return tuple of correctly reshaped prototypes and omegas
         return (np.reshape(np.take(variables, prototype_indices), self.prototypes_.shape),
                 np.reshape(np.take(variables, omega_indices), self.omega_.shape))
@@ -135,26 +108,6 @@
         data_new = data.dot(eigenvectors)
 
         return data_new
-
-<<<<<<< HEAD
-=======
-    # def predict(self, X):
-    #     D = self.decision_function(X)
-    #     return self.classes_[np.argmax(D, axis=1)]
-    # return self.prototypes_labels_.take(self.distance_(data, self).argmin(axis=1))
-
-    # array-like of shape (n_samples,) or (n_samples, n_classes)
-    #         Target scores. In the binary and multilabel cases, these can be either
-    #         probability estimates or non-thresholded decision values (as returned
-    #         by `decision_function` on some classifiers). In the multiclass case,
-    #         these must be probability estimates which sum to 1. The binary
-    #         case expects a shape (n_samples,), and the scores must be the scores of
-    #         the class with the greater label. The multiclass and multilabel
-    #         cases expect a shape (n_samples, n_classes). In the multiclass case,
-    #         the order of the class scores must correspond to the order of
-    #         ``labels``, if provided, or else to the numerical or lexicographical
-    #         order of the labels in ``y_true``.
->>>>>>> e137efd8
 
     def dist_function(self, data):
         # SciKit-learn list of checked params before predict
