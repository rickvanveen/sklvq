--- conflicted
+++ resolved
@@ -3,13 +3,9 @@
 
 
 class RelativeDistance(DiscriminativeBaseClass):
-<<<<<<< HEAD
-=======
     """ Relative distance function
 
     """
->>>>>>> 1c719dcc
-
     def __call__(self, dist_same: np.ndarray, dist_diff: np.ndarray) -> np.ndarray:
         """ The relative distance discriminant function:
             .. math::
@@ -81,58 +77,10 @@
 
 
 def _gradient_same(dist_same: np.ndarray, dist_diff: np.ndarray) -> np.ndarray:
-<<<<<<< HEAD
-    """ The partial derivative of the discriminant function with respect to the prototype with the same label:
-        .. math::
-
-            \\frac{\\partial \\mu}{\\partial w_1} = \\frac{2 \\cdot d(x, w_1))}{(d(x, w_1) + d(x, w_2))^2},
-
-        with :math:`w_1` the prototype with the same label and :math:`w_2` the prototype with a different label.
-
-    Parameters
-    ----------
-    dist_same : ndarray
-        The distance from at least one sample to the closest prototype with the same label.
-    dist_diff : ndarray
-        The distance from at least one sample to the closest prototype with a different label.
-
-    Returns
-    -------
-    ndarray
-        The relative distance per sample
-
-    """
-    with np.errstate(divide='ignore', invalid='ignore'):  # Suppresses runtime warning
-=======
     with np.errstate(divide="ignore", invalid="ignore"):  # Suppresses runtime warning
->>>>>>> 1c719dcc
         return 2 * dist_diff / (dist_same + dist_diff) ** 2
 
 
 def _gradient_diff(dist_same: np.ndarray, dist_diff: np.ndarray) -> np.ndarray:
-<<<<<<< HEAD
-    """ The partial derivative of the discriminant function with respect to the prototype with a different label:
-        .. math::
-
-            \\frac{\\partial \\mu}{\\partial w_2} = \\frac{-2 \\cdot d(x, w_1))}{(d(x, w_1) + d(x, w_2))^2},
-
-        with :math:`w_1` the prototype with the same label and :math:`w_2` the prototype with a different label.
-
-    Parameters
-    ----------
-    dist_same : ndarray
-        The distance from at least one sample to the closest prototype with the same label.
-    dist_diff : ndarray
-        The distance from at least one sample to the closest prototype with a different label.
-
-    Returns
-    -------
-    ndarray
-        The relative distance per sample
-
-    """
-    with np.errstate(divide='ignore', invalid='ignore'):  # Suppresses runtime warning
-=======
     with np.errstate(divide="ignore", invalid="ignore"):  # Suppresses runtime warning
->>>>>>> 1c719dcc
         return -2 * dist_same / (dist_same + dist_diff) ** 2