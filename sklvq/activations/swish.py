from . import ActivationBaseClass
import numpy as np


class Swish(ActivationBaseClass):
<<<<<<< HEAD
=======
    """ Swish function

    Parameters
    ----------
    beta : int, float, default=1
           Parameter that can be set during instantiation in order to control the steepness
           of the constructed callable instance.

    See also
    --------
    Identity, Sigmoid, SoftPlus
    """
>>>>>>> 1c719dcc

    def __init__(self, beta: int = 1):
        self.beta = beta

    def __call__(self, x: np.ndarray) -> np.ndarray:
        """ Implements the swish function:
            .. math::

                f(x) = \\frac{x}{1 + e^{-\\beta \\cdot x}}

        Parameters
        ----------
        x : numpy.ndarray

        Returns
        -------
        numpy.ndarray
        """
        return _swish(x, self.beta)

    def gradient(self, x: np.ndarray) -> np.ndarray:
        """ Implements the sigmoid function's derivative:
            .. math::

                \\frac{\\partial f}{\\partial x} = \\beta \\cdot f(x) + (\\frac{1}{1 + e^{-\\beta \\cdot x}}) \\cdot (1 - \\beta \\cdot f(x))

        Parameters
        ----------
        x : numpy.ndarray

        Returns
        -------
        numpy.ndarray
        """
<<<<<<< HEAD
        return (self.beta * _swish(x, self.beta)) + (_sgd(x, self.beta) * (1 - self.beta * _swish(x, self.beta)))
=======
        return (self.beta * _swish(x, self.beta)) + (
            _sgd(x, self.beta) * (1 - self.beta * _swish(x, self.beta))
        )
>>>>>>> 1c719dcc


def _sgd(x: np.ndarray, beta: int) -> np.ndarray:
    return 1 / (np.exp(-beta * x) + 1)


def _swish(x: np.ndarray, beta: int) -> np.ndarray:
    return x * _sgd(x, beta)<|MERGE_RESOLUTION|>--- conflicted
+++ resolved
@@ -3,8 +3,6 @@
 
 
 class Swish(ActivationBaseClass):
-<<<<<<< HEAD
-=======
     """ Swish function
 
     Parameters
@@ -17,8 +15,6 @@
     --------
     Identity, Sigmoid, SoftPlus
     """
->>>>>>> 1c719dcc
-
     def __init__(self, beta: int = 1):
         self.beta = beta
 
@@ -52,13 +48,9 @@
         -------
         numpy.ndarray
         """
-<<<<<<< HEAD
-        return (self.beta * _swish(x, self.beta)) + (_sgd(x, self.beta) * (1 - self.beta * _swish(x, self.beta)))
-=======
         return (self.beta * _swish(x, self.beta)) + (
             _sgd(x, self.beta) * (1 - self.beta * _swish(x, self.beta))
         )
->>>>>>> 1c719dcc
 
 
 def _sgd(x: np.ndarray, beta: int) -> np.ndarray:
